"""Client for interacting with Airbyte instance"""

import logging
from typing import Tuple

import httpx

from prefect_airbyte import exceptions as err


class AirbyteClient:
    """
    Esablishes a client session with an Airbyte instance and evaluates its current
    health status.

    This client assumes that you're using Airbyte Open-Source, since "For
    Airbyte Open-Source you don't need the API Token for
    Authentication! All endpoints are accessible using the
    API without it."
    For more info, see the [Airbyte docs](https://docs.airbyte.io/api-documentation).

    Args:
        airbyte_base_url str: base api endpoint url for airbyte

    Returns:
        AirbyteClient: an instance of AirbyteClient
    """

    def __init__(
        self,
        logger: logging.Logger,
        airbyte_base_url: str = "http://localhost:8000/api/v1",
    ) -> None:
        """
        `AirbyteClient` constructor

        Args:
<<<<<<< HEAD
            logger: for client use, e.g. `prefect.logging.loggers.get_logger`
            airbyte_base_url: Full Airbyte API endpoint.
=======
            self AirbyteClient: `AirbyteClient` object
            logger: Logger instance for client to use during operation.
            airbyte_base_url: full API endpoint, assumes `http://localhost:8000/api/v1`
>>>>>>> 43292984

        Returns:
            AirbyteClient: an instance of the `AirbyteClient` class
        """
        self.airbyte_base_url = airbyte_base_url
        self.logger = logger

    async def _establish_session(self) -> httpx.AsyncClient:
        """
        AirbyteClient method to `check_health_status` and establish a `client` session

        Args:

        Returns:
            client: `httpx.AsyncClient` used to communicate with the Airbyte API
        """
        client = httpx.AsyncClient()
        if await self.check_health_status(client):
            return client
        else:
            raise err.AirbyteServerNotHealthyException

    async def check_health_status(self, client: httpx.AsyncClient):
        """
        Check the health status of an AirbyteInstance

        Args:
            client: `httpx.AsyncClient` instance used to interact with the Airbyte API

        Returns:
            bool: representing whether the server is healthy
        """
        get_connection_url = self.airbyte_base_url + "/health/"
        try:
            response = await client.get(get_connection_url)
            self.logger.debug("Health check response: %s", response.json())
            key = "available" if "available" in response.json() else "db"
            health_status = response.json()[key]
            if not health_status:
                raise err.AirbyteServerNotHealthyException(
                    f"Airbyte Server health status: {health_status}"
                )
            return True
        except httpx.HTTPStatusError as e:
            raise err.AirbyteServerNotHealthyException(e)

    async def create_client(self) -> httpx.AsyncClient:
        """
        Convenience method for establishing a healthy httpx Airbyte client

        Args:

        Returns:
            httpx.AsyncClient: client for interacting with Airbyte instance
        """
        client = await self._establish_session()
        return client

    async def export_configuration(
        self,
    ) -> bytearray:
        """
        Trigger an export of Airbyte configuration

        Args:
            airbyte_base_url: URL of Airbyte server.
            client: httpx client with which to make call to the Airbyte server

        Returns:
            byte array of Airbyte configuration data
        """
        client = await self.create_client()

        get_connection_url = self.airbyte_base_url + "/deployment/export/"

        try:
            response = await client.post(get_connection_url)
            if response.status_code == 200:
                self.logger.debug("Export configuration response: %s", response)
                export_config = response.content
                return export_config
        except httpx.HTTPStatusError as e:
            raise err.AirbyteExportConfigurationFailed(e)

    async def get_connection_status(self, connection_id: str) -> str:
        """
        Get the status of a defined Airbyte connection

        Args:
            client: httpx async client with which to make call to the Airbyte server
            connection_id: string value of the defined airbyte connection

        Returns:
            str: the status of a defined Airbyte connection
        """
        client = await self.create_client()

        get_connection_url = self.airbyte_base_url + "/connections/get/"

        # TODO - Missing auth because Airbyte API currently doesn't yet support auth
        try:
            response = await client.post(
                get_connection_url, json={"connectionId": connection_id}
            )

            response.raise_for_status()

            connection_status = response.json()["status"]
            return connection_status
        except httpx.HTTPStatusError as e:
            if e.response.status_code == 404:
                raise err.ConnectionNotFoundException
            else:
                raise err.AirbyteServerNotHealthyException(e)

    async def trigger_manual_sync_connection(
        self, connection_id: str
    ) -> Tuple[str, str]:
        """
        Trigger a manual sync of the Connection

        Args:
            client: httpx client with which to make call to Airbyte server
            airbyte_base_url: URL of Airbyte server
            connection_id: ID of connection to sync

        Returns: created_at - timestamp of sync job creation

        """
        client = await self.create_client()

        get_connection_url = self.airbyte_base_url + "/connections/sync/"

        # TODO - no current authentication methods from Airbyte
        try:
            response = await client.post(
                get_connection_url, json={"connectionId": connection_id}
            )
            if response.status_code == 200:
                job_id = response.json()["job"]["id"]
                print(response.json())
                job_created_at = response.json()["job"]["createdAt"]
                return job_id, job_created_at
            elif response.status_code == 404:
                # connection_id not found
                self.logger.warning(
                    f"Connection {connection_id} not found, please double "
                    f"check the connection_id ..."
                )
                raise err.ConnectionNotFoundException(
                    f"Connection {connection_id} not found, please double "
                    f"check the connection_id ..."
                )
        except httpx.HTTPStatusError as e:
            raise err.AirbyteServerNotHealthyException(e)

    async def get_job_status(self, job_id: str) -> str:
        """
        Get the status of an Airbyte connection sync job

        Args:
            client: httpx client with which to make call to the Airbyte server
            airbyte_base_url: URL of Airbyte server.
            job_id: str value of the airbyte job id as defined by airbyte

        Returns:
            byte array of Airbyte configuration data
        """
        client = await self.create_client()

        get_connection_url = self.airbyte_base_url + "/jobs/get/"
        try:
            response = await client.post(get_connection_url, json={"id": job_id})
            if response.status_code == 200:
                job_status = response.json()["job"]["status"]
                job_created_at = response.json()["job"]["createdAt"]
                job_updated_at = response.json()["job"]["updatedAt"]
                return job_status, job_created_at, job_updated_at
            elif response.status_code == 404:
                self.logger.error(f"Job {job_id} not found...")
                raise err.JobNotFoundException(f"Job {job_id} not found...")
        except httpx.HTTPStatusError as e:
            raise err.AirbyteServerNotHealthyException(e)<|MERGE_RESOLUTION|>--- conflicted
+++ resolved
@@ -35,14 +35,8 @@
         `AirbyteClient` constructor
 
         Args:
-<<<<<<< HEAD
             logger: for client use, e.g. `prefect.logging.loggers.get_logger`
             airbyte_base_url: Full Airbyte API endpoint.
-=======
-            self AirbyteClient: `AirbyteClient` object
-            logger: Logger instance for client to use during operation.
-            airbyte_base_url: full API endpoint, assumes `http://localhost:8000/api/v1`
->>>>>>> 43292984
 
         Returns:
             AirbyteClient: an instance of the `AirbyteClient` class
